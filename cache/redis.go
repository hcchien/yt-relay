package cache

import (
	"context"
	"fmt"
	"sync/atomic"
	"time"

	"github.com/go-redis/redis/v8"
	"github.com/mirror-media/yt-relay/config"
)

// replicaTypeRedis implements Rediser
type replicaTypeRedis struct {
	writeCount uint32
	readCount  uint32
	writers    []*redis.Client
	readers    []*redis.Client
}

func (r *replicaTypeRedis) Set(ctx context.Context, key string, value interface{}, ttl time.Duration) *redis.StatusCmd {
	wc := atomic.AddUint32(&r.writeCount, 1)
	i := int(wc) % len(r.writers)
	return r.writers[i].Set(ctx, key, value, ttl)
}

func (r *replicaTypeRedis) SetXX(ctx context.Context, key string, value interface{}, ttl time.Duration) *redis.BoolCmd {
	wc := atomic.AddUint32(&r.writeCount, 1)
	i := int(wc) % len(r.writers)
	return r.writers[i].SetXX(ctx, key, value, ttl)
}

func (r *replicaTypeRedis) SetNX(ctx context.Context, key string, value interface{}, ttl time.Duration) *redis.BoolCmd {
	wc := atomic.AddUint32(&r.writeCount, 1)
	i := int(wc) % len(r.writers)
	return r.writers[i].SetNX(ctx, key, value, ttl)
}

func (r *replicaTypeRedis) Get(ctx context.Context, key string) *redis.StringCmd {
	rc := atomic.AddUint32(&r.readCount, 1)
	i := int(rc) % len(r.writers)
	return r.readers[i].Get(ctx, key)
}
func (r *replicaTypeRedis) Del(ctx context.Context, keys ...string) *redis.IntCmd {
	wc := atomic.AddUint32(&r.writeCount, 1)
	i := int(wc) % len(r.writers)
	return r.writers[i].Del(ctx, keys...)
}

func NewReplicaRedisService(MasterAddrs []config.RedisAddress, SlaveAddrs []config.RedisAddress, Password string) (Rediser, error) {
	instance := replicaTypeRedis{}
	writers := make([]*redis.Client, 0, len(MasterAddrs))
	for _, a := range MasterAddrs {
		writers = append(writers, redis.NewClient(&redis.Options{
			Addr:         fmt.Sprintf("%s:%d", a.Addr, a.Port),
			Password:     Password,
			PoolSize:     20,
			MaxRetries:   0,
			DialTimeout:  time.Second,
			IdleTimeout:  10 * time.Second,
			ReadTimeout:  time.Second,
			WriteTimeout: time.Second,
		}))
	}
	instance.writers = writers
	readers := make([]*redis.Client, 0, len(SlaveAddrs))
	for _, a := range SlaveAddrs {
<<<<<<< HEAD
		readers = append(readers, redis.NewClient(&redis.Options{
			Addr:     fmt.Sprintf("%s:%d", a.Addr, a.Port),
			Password: Password,
=======
		writers = append(writers, redis.NewClient(&redis.Options{
			Addr:         fmt.Sprintf("%s:%d", a.Addr, a.Port),
			Password:     Password,
			PoolSize:     20,
			MaxRetries:   0,
			DialTimeout:  time.Second,
			IdleTimeout:  10 * time.Second,
			ReadTimeout:  time.Second,
			WriteTimeout: time.Second,
>>>>>>> ac84060f
		}))
	}
	instance.readers = readers
	return &instance, nil
}<|MERGE_RESOLUTION|>--- conflicted
+++ resolved
@@ -65,12 +65,7 @@
 	instance.writers = writers
 	readers := make([]*redis.Client, 0, len(SlaveAddrs))
 	for _, a := range SlaveAddrs {
-<<<<<<< HEAD
 		readers = append(readers, redis.NewClient(&redis.Options{
-			Addr:     fmt.Sprintf("%s:%d", a.Addr, a.Port),
-			Password: Password,
-=======
-		writers = append(writers, redis.NewClient(&redis.Options{
 			Addr:         fmt.Sprintf("%s:%d", a.Addr, a.Port),
 			Password:     Password,
 			PoolSize:     20,
@@ -79,7 +74,6 @@
 			IdleTimeout:  10 * time.Second,
 			ReadTimeout:  time.Second,
 			WriteTimeout: time.Second,
->>>>>>> ac84060f
 		}))
 	}
 	instance.readers = readers
